--- conflicted
+++ resolved
@@ -388,11 +388,7 @@
    "execution_count": null,
    "metadata": {
     "slideshow": {
-<<<<<<< HEAD
-     "slide_type": "slide"
-=======
-     "slide_type": "skip"
->>>>>>> 6ef1c83d
+     "slide_type": "slide"
     }
    },
    "outputs": [],
@@ -496,13 +492,7 @@
    "cell_type": "code",
    "execution_count": null,
    "metadata": {
-<<<<<<< HEAD
     "collapsed": true
-=======
-    "slideshow": {
-     "slide_type": "skip"
-    }
->>>>>>> 6ef1c83d
    },
    "outputs": [],
    "source": [
@@ -532,13 +522,7 @@
    "cell_type": "code",
    "execution_count": null,
    "metadata": {
-<<<<<<< HEAD
     "collapsed": true
-=======
-    "slideshow": {
-     "slide_type": "fragment"
-    }
->>>>>>> 6ef1c83d
    },
    "outputs": [],
    "source": [
@@ -563,13 +547,7 @@
    "cell_type": "code",
    "execution_count": null,
    "metadata": {
-<<<<<<< HEAD
     "collapsed": true
-=======
-    "slideshow": {
-     "slide_type": "skip"
-    }
->>>>>>> 6ef1c83d
    },
    "outputs": [],
    "source": [
